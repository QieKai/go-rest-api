package messagebird

import (
	"errors"
	"net/url"
	"strconv"
	"time"
)

// TypeDetails is a hash with extra information.
// Is only used when a binary or premium message is sent.
type TypeDetails map[string]interface{}

// Message struct represents a message at MessageBird.com
type Message struct {
	ID                string
	HRef              string
	Direction         string
	Type              string
	Originator        string
	Body              string
	Reference         string
	Validity          *int
	Gateway           int
	TypeDetails       TypeDetails
	DataCoding        string
	MClass            int
	ScheduledDatetime *time.Time
	CreatedDatetime   *time.Time
	Recipients        Recipients
	Errors            []Error
}

<<<<<<< HEAD
// MessageList represents a list of Messages.
type MessageList struct {
	Offset     int
	Limit      int
	Count      int
	TotalCount int
	Links      map[string]*string
	Items      []Message
}

=======
// MessageParams provide additional message send options and used in URL as params.
>>>>>>> 1f8d7d09
type MessageParams struct {
	Type              string
	Reference         string
	Validity          int
	Gateway           int
	TypeDetails       TypeDetails
	DataCoding        string
	ScheduledDatetime time.Time
}

// paramsForMessage converts the specified MessageParams struct to a
// url.Values pointer and returns it.
func paramsForMessage(params *MessageParams) (*url.Values, error) {
	urlParams := &url.Values{}

	if params == nil {
		return urlParams, nil
	}

	if params.Type != "" {
		urlParams.Set("type", params.Type)
		if params.Type == "flash" {
			urlParams.Set("mclass", "0")
		}
	}
	if params.Reference != "" {
		urlParams.Set("reference", params.Reference)
	}
	if params.Validity != 0 {
		urlParams.Set("validity", strconv.Itoa(params.Validity))
	}
	if params.Gateway != 0 {
		urlParams.Set("gateway", strconv.Itoa(params.Gateway))
	}

	for k, v := range params.TypeDetails {
		if vs, ok := v.(string); ok {
			urlParams.Set("typeDetails["+k+"]", vs)
		} else if vi, ok := v.(int); ok {
			urlParams.Set("typeDetails["+k+"]", strconv.Itoa(vi))
		} else {
			return nil, errors.New("Unknown type for typeDetails value")
		}
	}

	if params.DataCoding != "" {
		urlParams.Set("datacoding", params.DataCoding)
	}
	if params.ScheduledDatetime.Unix() > 0 {
		urlParams.Set("scheduledDatetime", params.ScheduledDatetime.Format(time.RFC3339))
	}

	return urlParams, nil
}<|MERGE_RESOLUTION|>--- conflicted
+++ resolved
@@ -31,7 +31,6 @@
 	Errors            []Error
 }
 
-<<<<<<< HEAD
 // MessageList represents a list of Messages.
 type MessageList struct {
 	Offset     int
@@ -42,9 +41,7 @@
 	Items      []Message
 }
 
-=======
 // MessageParams provide additional message send options and used in URL as params.
->>>>>>> 1f8d7d09
 type MessageParams struct {
 	Type              string
 	Reference         string
