--- conflicted
+++ resolved
@@ -53,13 +53,8 @@
 }`)
 
 func assertHLRObject(t *testing.T, hlr *HLR) {
-<<<<<<< HEAD
-	if hlr.Id != "27978c50354a93ca0ca8de6h54340177" {
-		t.Errorf("Unexpected result for HLR id: %s, expected: 27978c50354a93ca0ca8de6h54340177", hlr.Id)
-=======
 	if hlr.ID != "27978c50354a93ca0ca8de6h54340177" {
-		t.Errorf("Unexpected result for HLR Id: %s", hlr.ID)
->>>>>>> 1f8d7d09
+		t.Errorf("Unexpected result for HLR Id: %s, expected: 27978c50354a93ca0ca8de6h54340177", hlr.ID)
 	}
 
 	if hlr.HRef != "https://rest.messagebird.com/hlr/27978c50354a93ca0ca8de6h54340177" {
